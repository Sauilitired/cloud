//
// MIT License
//
// Copyright (c) 2020 Alexander Söderberg & Contributors
//
// Permission is hereby granted, free of charge, to any person obtaining a copy
// of this software and associated documentation files (the "Software"), to deal
// in the Software without restriction, including without limitation the rights
// to use, copy, modify, merge, publish, distribute, sublicense, and/or sell
// copies of the Software, and to permit persons to whom the Software is
// furnished to do so, subject to the following conditions:
//
// The above copyright notice and this permission notice shall be included in all
// copies or substantial portions of the Software.
//
// THE SOFTWARE IS PROVIDED "AS IS", WITHOUT WARRANTY OF ANY KIND, EXPRESS OR
// IMPLIED, INCLUDING BUT NOT LIMITED TO THE WARRANTIES OF MERCHANTABILITY,
// FITNESS FOR A PARTICULAR PURPOSE AND NONINFRINGEMENT. IN NO EVENT SHALL THE
// AUTHORS OR COPYRIGHT HOLDERS BE LIABLE FOR ANY CLAIM, DAMAGES OR OTHER
// LIABILITY, WHETHER IN AN ACTION OF CONTRACT, TORT OR OTHERWISE, ARISING FROM,
// OUT OF OR IN CONNECTION WITH THE SOFTWARE OR THE USE OR OTHER DEALINGS IN THE
// SOFTWARE.
//
package cloud.commandframework.arguments.parser;

<<<<<<< HEAD
import cloud.commandframework.arguments.standard.UUIDArgument;
import com.google.common.collect.ImmutableMap;
import com.google.common.reflect.TypeToken;
=======
>>>>>>> bea9c548
import cloud.commandframework.annotations.specifier.Completions;
import cloud.commandframework.annotations.specifier.Range;
import cloud.commandframework.arguments.standard.BooleanArgument;
import cloud.commandframework.arguments.standard.ByteArgument;
import cloud.commandframework.arguments.standard.CharArgument;
import cloud.commandframework.arguments.standard.DoubleArgument;
import cloud.commandframework.arguments.standard.EnumArgument;
import cloud.commandframework.arguments.standard.FloatArgument;
import cloud.commandframework.arguments.standard.IntegerArgument;
import cloud.commandframework.arguments.standard.ShortArgument;
import cloud.commandframework.arguments.standard.StringArgument;
import io.leangen.geantyref.GenericTypeReflector;
import io.leangen.geantyref.TypeToken;
import org.checkerframework.checker.nullness.qual.NonNull;

import java.lang.annotation.Annotation;
import java.util.Arrays;
import java.util.Collection;
import java.util.HashMap;
import java.util.Map;
import java.util.Optional;
import java.util.UUID;
import java.util.function.BiFunction;
import java.util.function.Function;

/**
 * Standard implementation of {@link ParserRegistry}
 *
 * @param <C> Command sender type
 */
public final class StandardParserRegistry<C> implements ParserRegistry<C> {

    private static final Map<Class<?>, Class<?>> PRIMITIVE_MAPPINGS = new HashMap<Class<?>, Class<?>>() {
        {
            put(char.class, Character.class);
            put(int.class, Integer.class);
            put(short.class, Short.class);
            put(byte.class, Byte.class);
            put(float.class, Float.class);
            put(double.class, Double.class);
            put(long.class, Long.class);
            put(boolean.class, Boolean.class);
        }
    };

    private final Map<String, Function<ParserParameters, ArgumentParser<C, ?>>> namedParsers = new HashMap<>();
    private final Map<TypeToken<?>, Function<ParserParameters, ArgumentParser<C, ?>>> parserSuppliers = new HashMap<>();
    private final Map<Class<? extends Annotation>, BiFunction<? extends Annotation, TypeToken<?>, ParserParameters>>
            annotationMappers = new HashMap<>();

    /**
     * Construct a new {@link StandardParserRegistry} instance. This will also
     * register all standard annotation mappers and parser suppliers
     */
    public StandardParserRegistry() {
        /* Register standard mappers */
        this.<Range, Number>registerAnnotationMapper(Range.class, new RangeMapper<>());
        this.<Completions, String>registerAnnotationMapper(Completions.class, new CompletionsMapper());

        /* Register standard types */
        this.registerParserSupplier(TypeToken.get(Byte.class), options ->
                new ByteArgument.ByteParser<C>((byte) options.get(StandardParameters.RANGE_MIN, Byte.MIN_VALUE),
                                               (byte) options.get(StandardParameters.RANGE_MAX, Byte.MAX_VALUE)));
        this.registerParserSupplier(TypeToken.get(Short.class), options ->
                new ShortArgument.ShortParser<C>((short) options.get(StandardParameters.RANGE_MIN, Short.MIN_VALUE),
                                                 (short) options.get(StandardParameters.RANGE_MAX, Short.MAX_VALUE)));
        this.registerParserSupplier(TypeToken.get(Integer.class), options ->
                new IntegerArgument.IntegerParser<C>((int) options.get(StandardParameters.RANGE_MIN, Integer.MIN_VALUE),
                                                     (int) options.get(StandardParameters.RANGE_MAX, Integer.MAX_VALUE)));
        this.registerParserSupplier(TypeToken.get(Float.class), options ->
                new FloatArgument.FloatParser<C>((float) options.get(StandardParameters.RANGE_MIN, Float.MIN_VALUE),
                                                 (float) options.get(StandardParameters.RANGE_MAX, Float.MAX_VALUE)));
        this.registerParserSupplier(TypeToken.get(Double.class), options ->
                new DoubleArgument.DoubleParser<C>((double) options.get(StandardParameters.RANGE_MIN, Double.MIN_VALUE),
                                                   (double) options.get(StandardParameters.RANGE_MAX, Double.MAX_VALUE)));
        this.registerParserSupplier(TypeToken.get(Character.class), options -> new CharArgument.CharacterParser<C>());
        /* Make this one less awful */
        this.registerParserSupplier(TypeToken.get(String.class), options -> new StringArgument.StringParser<C>(
                StringArgument.StringMode.SINGLE, (context, s) ->
                Arrays.asList(options.get(StandardParameters.COMPLETIONS, new String[0]))));
        /* Add options to this */
<<<<<<< HEAD
        this.registerParserSupplier(TypeToken.of(Boolean.class), options -> new BooleanArgument.BooleanParser<>(false));
        this.registerParserSupplier(TypeToken.of(UUID.class), options -> new UUIDArgument.UUIDParser<>());
=======
        this.registerParserSupplier(TypeToken.get(Boolean.class), options -> new BooleanArgument.BooleanParser<>(false));
>>>>>>> bea9c548
    }

    @Override
    public <T> void registerParserSupplier(@NonNull final TypeToken<T> type,
                                           @NonNull final Function<@NonNull ParserParameters,
                                                   @NonNull ArgumentParser<C, ?>> supplier) {
        this.parserSuppliers.put(type, supplier);
    }

    @Override
    public void registerNamedParserSupplier(@NonNull final String name,
                                            @NonNull final Function<@NonNull ParserParameters,
                                                    @NonNull ArgumentParser<C, ?>> supplier) {
        this.namedParsers.put(name, supplier);
    }

    @Override
    public <A extends Annotation, T> void registerAnnotationMapper(@NonNull final Class<A> annotation,
                                                                   @NonNull final BiFunction<@NonNull A, @NonNull TypeToken<?>,
                                                                           @NonNull ParserParameters> mapper) {
        this.annotationMappers.put(annotation, mapper);
    }

    @Override
    public @NonNull ParserParameters parseAnnotations(@NonNull final TypeToken<?> parsingType,
                                                      @NonNull final Collection<@NonNull ? extends Annotation> annotations) {
        final ParserParameters parserParameters = new ParserParameters();
        annotations.forEach(annotation -> {
            // noinspection all
            final BiFunction mapper = this.annotationMappers.get(annotation.annotationType());
            if (mapper == null) {
                return;
            }
            @SuppressWarnings("unchecked") final ParserParameters parserParametersCasted = (ParserParameters) mapper.apply(
                    annotation, parsingType);
            parserParameters.merge(parserParametersCasted);
        });
        return parserParameters;
    }

    @Override
    public <T> @NonNull Optional<ArgumentParser<C, T>> createParser(@NonNull final TypeToken<T> type,
                                                                    @NonNull final ParserParameters parserParameters) {
        final TypeToken<?> actualType;
        if (GenericTypeReflector.erase(type.getType()).isPrimitive()) {
            actualType = TypeToken.get(PRIMITIVE_MAPPINGS.get(GenericTypeReflector.erase(type.getType())));
        } else {
            actualType = type;
        }
        final Function<ParserParameters, ArgumentParser<C, ?>> producer = this.parserSuppliers.get(actualType);
        if (producer == null) {
            /* Give enums special treatment */
            if (GenericTypeReflector.isSuperType(Enum.class, actualType.getType())) {
                @SuppressWarnings("all") final EnumArgument.EnumParser enumArgument
                        = new EnumArgument.EnumParser((Class<Enum>) GenericTypeReflector.erase(actualType.getType()));
                // noinspection all
                return Optional.of(enumArgument);
            }
            return Optional.empty();
        }
        @SuppressWarnings("unchecked") final ArgumentParser<C, T> parser = (ArgumentParser<C, T>) producer.apply(
                parserParameters);
        return Optional.of(parser);
    }

    @Override
    public <T> @NonNull Optional<ArgumentParser<C, T>> createParser(@NonNull final String name,
                                                                    @NonNull final ParserParameters parserParameters) {
        final Function<ParserParameters, ArgumentParser<C, ?>> producer = this.namedParsers.get(name);
        if (producer == null) {
            return Optional.empty();
        }
        @SuppressWarnings("unchecked") final ArgumentParser<C, T> parser = (ArgumentParser<C, T>) producer.apply(
                parserParameters);
        return Optional.of(parser);
    }


    private static boolean isPrimitive(@NonNull final TypeToken<?> type) {
        return GenericTypeReflector.erase(type.getType()).isPrimitive();
    }


    private static final class RangeMapper<T> implements BiFunction<@NonNull Range, @NonNull TypeToken<?>,
            @NonNull ParserParameters> {

        @Override
        public @NonNull ParserParameters apply(@NonNull final Range range, @NonNull final TypeToken<?> type) {
            final Class<?> clazz;
            if (isPrimitive(type)) {
                clazz = PRIMITIVE_MAPPINGS.get(GenericTypeReflector.erase(type.getType()));
            } else {
                clazz = GenericTypeReflector.erase(type.getType());
            }
            if (!Number.class.isAssignableFrom(clazz)) {
                return ParserParameters.empty();
            }
            Number min = null;
            Number max = null;
            if (clazz.equals(Byte.class)) {
                if (!range.min().isEmpty()) {
                    min = Byte.parseByte(range.min());
                }
                if (!range.max().isEmpty()) {
                    max = Byte.parseByte(range.max());
                }
            } else if (clazz.equals(Short.class)) {
                if (!range.min().isEmpty()) {
                    min = Short.parseShort(range.min());
                }
                if (!range.max().isEmpty()) {
                    max = Short.parseShort(range.max());
                }
            } else if (clazz.equals(Integer.class)) {
                if (!range.min().isEmpty()) {
                    min = Integer.parseInt(range.min());
                }
                if (!range.max().isEmpty()) {
                    max = Integer.parseInt(range.max());
                }
            } else if (clazz.equals(Long.class)) {
                if (!range.min().isEmpty()) {
                    min = Long.parseLong(range.min());
                }
                if (!range.max().isEmpty()) {
                    max = Long.parseLong(range.max());
                }
            } else if (clazz.equals(Float.class)) {
                if (!range.min().isEmpty()) {
                    min = Float.parseFloat(range.min());
                }
                if (!range.max().isEmpty()) {
                    max = Float.parseFloat(range.max());
                }
            } else if (clazz.equals(Double.class)) {
                if (!range.min().isEmpty()) {
                    min = Double.parseDouble(range.min());
                }
                if (!range.max().isEmpty()) {
                    max = Double.parseDouble(range.max());
                }
            }
            final ParserParameters parserParameters = new ParserParameters();
            if (min != null) {
                parserParameters.store(StandardParameters.RANGE_MIN, min);
            }
            if (max != null) {
                parserParameters.store(StandardParameters.RANGE_MAX, max);
            }
            return parserParameters;
        }

    }


    private static final class CompletionsMapper implements BiFunction<@NonNull Completions, @NonNull TypeToken<?>,
            @NonNull ParserParameters> {

        @Override
        public @NonNull ParserParameters apply(@NonNull final Completions completions, @NonNull final TypeToken<?> token) {
            if (GenericTypeReflector.erase(token.getType()).equals(String.class)) {
                final String[] splitCompletions = completions.value().replace(" ", "").split(",");
                return ParserParameters.single(StandardParameters.COMPLETIONS, splitCompletions);
            }
            return ParserParameters.empty();
        }

    }

}<|MERGE_RESOLUTION|>--- conflicted
+++ resolved
@@ -23,12 +23,9 @@
 //
 package cloud.commandframework.arguments.parser;
 
-<<<<<<< HEAD
 import cloud.commandframework.arguments.standard.UUIDArgument;
 import com.google.common.collect.ImmutableMap;
 import com.google.common.reflect.TypeToken;
-=======
->>>>>>> bea9c548
 import cloud.commandframework.annotations.specifier.Completions;
 import cloud.commandframework.annotations.specifier.Range;
 import cloud.commandframework.arguments.standard.BooleanArgument;
@@ -110,12 +107,8 @@
                 StringArgument.StringMode.SINGLE, (context, s) ->
                 Arrays.asList(options.get(StandardParameters.COMPLETIONS, new String[0]))));
         /* Add options to this */
-<<<<<<< HEAD
         this.registerParserSupplier(TypeToken.of(Boolean.class), options -> new BooleanArgument.BooleanParser<>(false));
         this.registerParserSupplier(TypeToken.of(UUID.class), options -> new UUIDArgument.UUIDParser<>());
-=======
-        this.registerParserSupplier(TypeToken.get(Boolean.class), options -> new BooleanArgument.BooleanParser<>(false));
->>>>>>> bea9c548
     }
 
     @Override
