--- conflicted
+++ resolved
@@ -11,11 +11,8 @@
  - Added CloudInjectionModule to cloud-velocity
  - Added PlayerArgument to cloud-velocity
  - Added TextColorArgument to minecraft-extras
-<<<<<<< HEAD
  - Added LocationArgument to cloud-bukkit
-=======
  - Added ServerArgument to cloud-velocity
->>>>>>> a31832e1
 
 ## [1.0.1] - 2020-10-14
 
